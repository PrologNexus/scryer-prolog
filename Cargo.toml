[package]
name = "scryer-prolog"
version = "0.8.127"
authors = ["Mark Thom <markjordanthom@gmail.com>"]
edition = "2018"
description = "A modern Prolog implementation written mostly in Rust."
readme = "README.md"
repository = "https://github.com/mthom/scryer-prolog"
license = "BSD-3-Clause"
keywords = ["prolog", "prolog-interpreter", "prolog-system"]
categories = ["command-line-utilities"]
build = "build.rs"

[workspace]
members = ["crates/prolog_parser"]

[build-dependencies]
indexmap = "1.0.2"

[features]
default = ["rug", "prolog_parser_rebis/rug"]
num = ["num-rug-adapter", "prolog_parser_rebis/num"]

[dependencies]
cpu-time = "1.0.0"
crossterm = "0.16.0"
dirs-next = "2.0.0"
divrem = "0.1.0"
downcast = "0.10.0"
git-version = "0.3.4"
hostname = "0.3.1"
indexmap = "1.0.2"
lazy_static = "1.4.0"
libc = "0.2.62"
nix = "0.15.0"
num-rug-adapter = { optional = true, version = "0.1.4" }
ordered-float = "0.5.0"
<<<<<<< HEAD
prolog_parser_rebis = { path = "./crates/prolog_parser", default-features = false }
=======
prolog_parser = { path = "./crates/prolog_parser", default-features = false }
>>>>>>> f5d808e6
ref_thread_local = "0.0.0"
rug = { version = "1.4.0", optional = true }
rustyline = "7.0.0"
unicode_reader = "1.0.0"
ring = "0.16.13"
ripemd160 = "0.8.0"
sha3 = "0.8.2"
blake2 = "0.8.1"
openssl = { version = "0.10.29", features = ["vendored"] }
native-tls = "0.2.4"
chrono = "0.4.11"
select = "0.4.3"
roxmltree = "0.11.0"
base64 = "0.12.3"
sodiumoxide = "0.2.6"
slice-deque = "0.3.0"<|MERGE_RESOLUTION|>--- conflicted
+++ resolved
@@ -35,11 +35,7 @@
 nix = "0.15.0"
 num-rug-adapter = { optional = true, version = "0.1.4" }
 ordered-float = "0.5.0"
-<<<<<<< HEAD
 prolog_parser_rebis = { path = "./crates/prolog_parser", default-features = false }
-=======
-prolog_parser = { path = "./crates/prolog_parser", default-features = false }
->>>>>>> f5d808e6
 ref_thread_local = "0.0.0"
 rug = { version = "1.4.0", optional = true }
 rustyline = "7.0.0"
