use bytes::Bytes;
use http_body_util::Full;
use hyper::service::Service;
use hyper::{body::Incoming as IncomingBody, Request, Response};
use std::future::Future;
use std::pin::Pin;
use std::sync::{Arc, Condvar, Mutex};

pub struct HttpListener {
    pub incoming: std::sync::mpsc::Receiver<HttpRequest>,
}

#[derive(Debug)]
pub struct HttpRequest {
    pub request: Request<IncomingBody>,
    pub response: HttpResponse,
}

pub type HttpResponse = Arc<(Mutex<bool>, Mutex<Option<Response<Full<Bytes>>>>, Condvar)>;

pub struct HttpService {
    pub tx: std::sync::mpsc::SyncSender<HttpRequest>,
}

impl Service<Request<IncomingBody>> for HttpService {
    type Response = Response<Full<Bytes>>;
    type Error = hyper::Error;
    type Future = Pin<Box<dyn Future<Output = Result<Self::Response, Self::Error>> + Send>>;

<<<<<<< HEAD
    fn call(self: &HttpService, req: Request<IncomingBody>) -> Self::Future {
		// new connection!
		// we send the Request info to Prolog
		let response = Arc::new((Mutex::new(false), Mutex::new(None), Condvar::new()));
		let http_request = HttpRequest { request: req, response: Arc::clone(&response) };
		self.tx.send(http_request).unwrap();

		// we wait for the Response info from Prolog
		{
			let (ready, _response, cvar) = &*response;
			let mut ready = ready.lock().unwrap();
			while !*ready {
			ready = cvar.wait(ready).unwrap();
			}
		}
		{
			let (_, response, _) = &*response;
			let response = response.lock().unwrap().take();
			let res = response.expect("Data race error in HTTP Server");
			Box::pin(async move {
			Ok(res)
			})
		}
=======
    fn call(&mut self, req: Request<IncomingBody>) -> Self::Future {
        // new connection!
        // we send the Request info to Prolog
        let response = Arc::new((Mutex::new(false), Mutex::new(None), Condvar::new()));
        let http_request = HttpRequest {
            request: req,
            response: Arc::clone(&response),
        };
        self.tx.send(http_request).unwrap();

        // we wait for the Response info from Prolog
        {
            let (ready, _response, cvar) = &*response;
            let mut ready = ready.lock().unwrap();
            while !*ready {
                ready = cvar.wait(ready).unwrap();
            }
        }
        {
            let (_, response, _) = &*response;
            let response = response.lock().unwrap().take();
            let res = response.expect("Data race error in HTTP Server");
            Box::pin(async move { Ok(res) })
        }
>>>>>>> 4077040d
    }
}<|MERGE_RESOLUTION|>--- conflicted
+++ resolved
@@ -27,12 +27,14 @@
     type Error = hyper::Error;
     type Future = Pin<Box<dyn Future<Output = Result<Self::Response, Self::Error>> + Send>>;
 
-<<<<<<< HEAD
     fn call(self: &HttpService, req: Request<IncomingBody>) -> Self::Future {
 		// new connection!
 		// we send the Request info to Prolog
 		let response = Arc::new((Mutex::new(false), Mutex::new(None), Condvar::new()));
-		let http_request = HttpRequest { request: req, response: Arc::clone(&response) };
+		let http_request = HttpRequest { 
+            request: req, 
+            response: Arc::clone(&response) 
+        };
 		self.tx.send(http_request).unwrap();
 
 		// we wait for the Response info from Prolog
@@ -40,7 +42,7 @@
 			let (ready, _response, cvar) = &*response;
 			let mut ready = ready.lock().unwrap();
 			while !*ready {
-			ready = cvar.wait(ready).unwrap();
+			    ready = cvar.wait(ready).unwrap();
 			}
 		}
 		{
@@ -51,31 +53,5 @@
 			Ok(res)
 			})
 		}
-=======
-    fn call(&mut self, req: Request<IncomingBody>) -> Self::Future {
-        // new connection!
-        // we send the Request info to Prolog
-        let response = Arc::new((Mutex::new(false), Mutex::new(None), Condvar::new()));
-        let http_request = HttpRequest {
-            request: req,
-            response: Arc::clone(&response),
-        };
-        self.tx.send(http_request).unwrap();
-
-        // we wait for the Response info from Prolog
-        {
-            let (ready, _response, cvar) = &*response;
-            let mut ready = ready.lock().unwrap();
-            while !*ready {
-                ready = cvar.wait(ready).unwrap();
-            }
-        }
-        {
-            let (_, response, _) = &*response;
-            let response = response.lock().unwrap().take();
-            let res = response.expect("Data race error in HTTP Server");
-            Box::pin(async move { Ok(res) })
-        }
->>>>>>> 4077040d
     }
 }