--- conflicted
+++ resolved
@@ -272,21 +272,6 @@
             &Addr::Float(f) => {
                 Some(Constant::Float(f))
             }
-<<<<<<< HEAD
-            addr @ &Addr::PStrLocation(..) | addr @ &Addr::Lis(_) => {
-                let mut heap_pstr_iter = machine_st.heap_pstr_iter(*addr);
-
-                let buf = heap_pstr_iter.to_string();
-                let end_addr = heap_pstr_iter.focus();
-
-                if end_addr == Addr::EmptyList {
-                    Some(Constant::String(Rc::new(buf)))
-                } else {
-                    None
-                }
-            }
-=======
->>>>>>> 108b62d8
             &Addr::Usize(n) => {
                 Some(Constant::Usize(n))
             }
