--- conflicted
+++ resolved
@@ -12,16 +12,15 @@
     );
 }
 
-<<<<<<< HEAD
 #[test]
 fn issue2588_load_html() {
     load_module_test("tests-pl/issue2588.pl", "[element(html,[],[element(head,[],[element(title,[],[[H,e,l,l,o,!]])]),element(body,[],[])])]");
-=======
+}
+
 // issue #2361
 #[serial]
 #[test]
 #[cfg_attr(miri, ignore = "it takes too long to run")]
 fn call_qualification() {
     load_module_test("tests-pl/issue2361-call-qualified.pl", "");
->>>>>>> 0552530b
 }